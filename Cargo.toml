[package]
name = "parol"
<<<<<<< HEAD
version = "0.6.0-pre"
=======
version = "0.5.8-pre"
>>>>>>> 1ca20477
authors = ["Jörg Singer <singer.joerg@gmx.de>"]
description = "LL(k) parser generator for Rust."
documentation = "https://docs.rs/parol"
repository = "https://github.com/jsinger67/parol"
readme = "README.md"
keywords = ["parser", "parsing", "parser-generator", "LLk"]
categories = ["algorithms", "parsing", "Parsing tools"]
license = "MIT"
edition = "2018"

[dependencies]
bart = "0.1.4"
bart_derive = "0.1.4"
clap = { version = "3.0.0", features = [ "derive", "cargo" ] }
env_logger = "0.9.0"
id_tree = "1.8.0"
id_tree_layout = "2.0.2"
lazy_static = "1.4.0"
log = "0.4.14"
miette = { version = "3.2.0", features = ["fancy"] }
parol_runtime = "0.5.4"
petgraph = "0.6.0"
rand_regex = "0.15.1"
rand = "0.8.4"
regex = "1.5.4"
regex-syntax = "0.6.25"
serde = "1.0.130"
serde_derive = "1.0.130"
serde_json = "1.0.69"
thiserror = "1.0.30"

[profile.release]
debug = true

[features]
default = ["build"]
# Includes logic for invoking from build.rs script
build = []

[[bin]]
name = "parol"
# Much of the logic formerly in the main binary has been refactored into the library
required-features = ["build"]<|MERGE_RESOLUTION|>--- conflicted
+++ resolved
@@ -1,10 +1,6 @@
 [package]
 name = "parol"
-<<<<<<< HEAD
 version = "0.6.0-pre"
-=======
-version = "0.5.8-pre"
->>>>>>> 1ca20477
 authors = ["Jörg Singer <singer.joerg@gmx.de>"]
 description = "LL(k) parser generator for Rust."
 documentation = "https://docs.rs/parol"
