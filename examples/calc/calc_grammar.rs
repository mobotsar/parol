--- conflicted
+++ resolved
@@ -148,11 +148,7 @@
     ) -> Result<()> {
         trace!("apply_assign_item: {}: {} {} {}", context, lhs, op, rhs);
         match op {
-<<<<<<< HEAD
-            AssignOperator::Plain => *lhs = rhs,
-=======
             AssignOperator::Assign => *lhs = rhs,
->>>>>>> 0d571ea5
             AssignOperator::Plus => *lhs += rhs,
             AssignOperator::Minus => *lhs -= rhs,
             AssignOperator::Mul => *lhs *= rhs,
